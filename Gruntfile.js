--- conflicted
+++ resolved
@@ -86,19 +86,8 @@
     grunt.registerTask('kill-processes', function() {
           ps.lookup({
               command: 'openfin.exe'
-<<<<<<< HEAD
-          }, function(err, processList) {
-              if (err) {
-
-                  // if error occurs then thow error
-                  throw new Error( err );
-              }
-
-              // return the process ids of each process found
-=======
           }, (err, processList) => {
               if (err) throw new Error( err );
->>>>>>> b873a4c3
               processList.forEach( i => ps.kill(i.pid))
           })
     })
