--- conflicted
+++ resolved
@@ -1,13 +1,6 @@
-<<<<<<< HEAD
 import { Base } from '../base';
-import { Identity } from '../../identity';
-import Bounds from './bounds';
-import { Transition, TransitionOptions } from './transition';
-=======
-import { Base, EmitterBase } from '../base';
 import { Identity, GroupWindowIdentity } from '../../identity';
 import { Bounds } from '../../shapes';
->>>>>>> d01f9692
 import { Application } from '../application/application';
 import Transport from '../../transport/transport';
 import { WindowEvents } from '../events/window';
