--- conflicted
+++ resolved
@@ -37,26 +37,12 @@
             .then(({ payload }) => payload.data);
     }
 
-    public async onChannelConnect(listener: Function): Promise<void> {
-<<<<<<< HEAD
-        return this.on('connected', (payload) => {
-=======
-        await this.on('channel-connected', (payload) => {
->>>>>>> 6dcbecf2
-            const eventPayload = Object.assign(payload, {type: 'connected'});
-            listener(eventPayload);
-        });
+    public async onChannelConnect(listener: (...args: any[]) => void): Promise<void> {
+        await this.on('connected', listener);
     }
 
-    public async onChannelDisconnect(listener: Function): Promise<void> {
-<<<<<<< HEAD
-        return this.on('disconnected', (payload) => {
-=======
-        await this.on('channel-disconnected', (payload) => {
->>>>>>> 6dcbecf2
-            const eventPayload = Object.assign(payload, {type: 'disconnected'});
-            listener(eventPayload);
-        });
+    public async onChannelDisconnect(listener: (...args: any[]) => void): Promise<void> {
+        await this.on('disconnected', listener);
     }
 
     // DOCS - if want to send payload, put payload in options
